--- conflicted
+++ resolved
@@ -35,15 +35,11 @@
 
                 // Wait for up to 30 seconds for a message from the channel.
                 Trace.Info("Waiting to receive the job message from the channel.");
-<<<<<<< HEAD
                 WorkerMessage channelMessage;
-                using (var csChannelMessage = new CancellationTokenSource(WorkerStartTimeout))
+                using (var csChannelMessage = new CancellationTokenSource(_workerStartTimeout))
                 {
                     channelMessage = await channel.ReceiveAsync(csChannelMessage.Token);
                 }
-=======
-                WorkerMessage channelMessage = await channel.ReceiveAsync(new CancellationTokenSource(_workerStartTimeout).Token);
->>>>>>> 3c697dc4
 
                 // Deserialize the job message.
                 Trace.Info("Message received.");
@@ -57,12 +53,8 @@
                 SetCulture(jobMessage);
 
                 // Start the job.
-<<<<<<< HEAD
+                Trace.Info($"Job message: {channelMessage.Body}");
                 Task<TaskResult> jobRunnerTask = jobRunner.RunAsync(jobMessage, jobRequestCancellationToken.Token);
-=======
-                Trace.Info($"Job message: {channelMessage.Body}");
-                Task<TaskResult> jobRunnerTask = jobRunner.RunAsync(jobMessage);
->>>>>>> 3c697dc4
 
                 // Start listening for a cancel message from the channel.
                 Trace.Info("Listening for cancel message from the channel.");
