--- conflicted
+++ resolved
@@ -13,17 +13,33 @@
     {
         void Configure(CommandSettings command);
         void UnConfigure();
-        bool RestartNeeded();        
+        bool RestartNeeded();
+        bool IsInteractiveSessionConfigured();
     }
 
     public class InteractiveSessionConfigurationManager : AgentService, IInteractiveSessionConfigurationManager
     {
         private ITerminal _terminal;
+        private List<string> _regSettingsForBackup;
 
         public override void Initialize(IHostContext hostContext)
         {
             base.Initialize(hostContext);
-            _terminal = hostContext.GetService<ITerminal>();    
+            _terminal = hostContext.GetService<ITerminal>();
+            _regSettingsForBackup = new List<string>
+            {
+                WellKnownRegistries.AutoLogon,
+                WellKnownRegistries.AutoLogonUserName,
+                WellKnownRegistries.AutoLogonDomainName,
+                WellKnownRegistries.AutoLogonPassword,
+                WellKnownRegistries.AutoLogonCount,
+                WellKnownRegistries.ShutdownReason,
+                WellKnownRegistries.ShutdownReasonUI,
+                WellKnownRegistries.ScreenSaver,
+                WellKnownRegistries.ScreenSaverDomainPolicy,
+                WellKnownRegistries.LegalNoticeCaption,
+                WellKnownRegistries.LegalNoticeText
+            };
         }
 
         public void Configure(CommandSettings command)
@@ -43,7 +59,7 @@
             Trace.Info("LogonAccount after transforming: {0}, user: {1}, domain: {2}", logonAccount, userName, domainName);
 
             string logonPassword = string.Empty;
-            var windowsServiceHelper = HostContext.GetService<INativeWindowsServiceHelper>();                
+            var windowsServiceHelper = HostContext.GetService<INativeWindowsServiceHelper>();
             while (true)
             {
                 logonPassword = command.GetWindowsLogonPassword(logonAccount);
@@ -65,9 +81,10 @@
             bool isCurrentUserSameAsAutoLogonUser = windowsServiceHelper.IsTheSameUserLoggedIn(domainName, userName);                
             var securityIdForTheUser = windowsServiceHelper.GetSecurityIdForTheUser(userName);
             var regManager = HostContext.GetService<IWindowsRegistryManager>();
+            
             WindowsRegistryHelper regHelper = isCurrentUserSameAsAutoLogonUser 
-                                                ? new WindowsRegistryHelper(regManager) 
-                                                : new WindowsRegistryHelper(regManager, securityIdForTheUser);
+                                                ? new WindowsRegistryHelper(regManager, _regSettingsForBackup) 
+                                                : new WindowsRegistryHelper(regManager, _regSettingsForBackup, securityIdForTheUser);
             
             if(!isCurrentUserSameAsAutoLogonUser && !regHelper.ValidateIfRegistryExistsForTheUser(securityIdForTheUser))
             {
@@ -82,6 +99,48 @@
 
         public bool RestartNeeded()
         {
+            return !IsCurrentUserSameAsAutoLogonUser();
+        }
+
+        public void UnConfigure()
+        {
+            WindowsRegistryHelper regHelper = null;
+            if(IsCurrentUserSameAsAutoLogonUser())
+            {
+                regHelper = new WindowsRegistryHelper(HostContext.GetService<IWindowsRegistryManager>(), _regSettingsForBackup);
+            }
+            else
+            {
+                FetchAutoLogonUserDetails(out string userName, out string domainName);
+                var windowsServiceHelper = HostContext.GetService<INativeWindowsServiceHelper>();
+                var securityIdForTheUser = windowsServiceHelper.GetSecurityIdForTheUser(userName);
+                Trace.Info(@"Interactive session was configured for the different user. UserName: ${userName}, DomainName: ${domainName}");
+                regHelper = new WindowsRegistryHelper(HostContext.GetService<IWindowsRegistryManager>(), _regSettingsForBackup, securityIdForTheUser);
+            }
+            
+            foreach(var registryKey in _regSettingsForBackup)
+            {
+                regHelper.RevertBackOriginalRegistry(registryKey);
+            }
+        }
+
+        public bool IsInteractiveSessionConfigured()
+        {
+            //find out the path for startup process if it is same as current agent location, yes it was configured
+            var regHelper = new WindowsRegistryHelper(HostContext.GetService<IWindowsRegistryManager>(), null);
+            var startupProcessPath = regHelper.GetRegistry(WellKnownRegistries.StartupProcess);
+
+            if(string.IsNullOrEmpty(startupProcessPath))
+            {
+                return false;
+            }
+
+            var expectedStartupProcessPath = Path.Combine(HostContext.GetDirectory(WellKnownDirectory.Bin), "agent.service.exe");
+            return startupProcessPath.Equals(expectedStartupProcessPath, StringComparison.CurrentCultureIgnoreCase);
+        }
+
+        private bool IsCurrentUserSameAsAutoLogonUser()
+        {
             var regHelper = new WindowsRegistryHelper(HostContext.GetService<IWindowsRegistryManager>());
             var userName = regHelper.GetRegistry(WellKnownRegistries.AutoLogonUserName);
             var domainName = regHelper.GetRegistry(WellKnownRegistries.AutoLogonDomainName);
@@ -90,13 +149,16 @@
             {
                 return false;
             }
+
             var nativeWindowsHelper = HostContext.GetService<INativeWindowsServiceHelper>();
-            return !nativeWindowsHelper.IsTheSameUserLoggedIn(domainName, userName);
-        }
-
-        public void UnConfigure()
-        {
-            throw new NotImplementedException();
+            return nativeWindowsHelper.IsTheSameUserLoggedIn(domainName, userName);
+        }
+
+        private void FetchAutoLogonUserDetails(out string userName, out string domainName)
+        {
+            var regHelper = new WindowsRegistryHelper(HostContext.GetService<IWindowsRegistryManager>());
+            userName = regHelper.GetRegistry(WellKnownRegistries.AutoLogonUserName);
+            domainName = regHelper.GetRegistry(WellKnownRegistries.AutoLogonDomainName);
         }
 
         private void DisplayUITestingRelatedWarningsIfAny(WindowsRegistryHelper regHelper)
@@ -156,6 +218,14 @@
             regHelper.SetRegistry(WellKnownRegistries.AutoLogonUserName, userName);
             regHelper.SetRegistry(WellKnownRegistries.AutoLogonDomainName, domainName);
             regHelper.SetRegistry(WellKnownRegistries.AutoLogon, "1");
+
+            //this call is to take the backup of the password key if already exists as we delete the key in the next step
+            regHelper.SetRegistry(WellKnownRegistries.AutoLogonPassword, "");
+            regHelper.DeleteRegistry(WellKnownRegistries.AutoLogonPassword);
+
+            //this call is to take the backup of the password key if already exists as we delete the key in the next step
+            regHelper.SetRegistry(WellKnownRegistries.AutoLogonCount, "");
+            regHelper.DeleteRegistry(WellKnownRegistries.AutoLogonCount);
 
             var startupProcessPath = Path.Combine(HostContext.GetDirectory(WellKnownDirectory.Bin), "agent.service.exe");
             var startupCommand = string.Format("{0} {1}", startupProcessPath, "runAsProcess");
@@ -185,61 +255,7 @@
                             environment: null,
                             cancellationToken: CancellationToken.None).Wait();
         }
-
-<<<<<<< HEAD
-        public bool RestartNeeded()
-        {
-            var regHelper = new WindowsRegistryHelper(HostContext.GetService<IWindowsRegistryManager>());
-            var userName = regHelper.GetRegistry(WellKnownRegistries.AutoLogonUserName);
-            var domainName = regHelper.GetRegistry(WellKnownRegistries.AutoLogonDomainName);
-
-            if(string.IsNullOrEmpty(userName) || string.IsNullOrEmpty(domainName))
-            {
-                return false;
-            }
-            var nativeWindowsHelper = HostContext.GetService<INativeWindowsServiceHelper>();
-            return !nativeWindowsHelper.IsTheSameUserLoggedIn(domainName, userName);
-        }
-
-        public void UnConfigure()
-        {
-            //assumption : unconfig is called in the same user session
-
-            //find out if autologon was enabled
-            if(!IsInteractiveSessionConfigured())
-            {
-                return;
-            }
-
-            //backup settings            
-            //auto logon (s)
-            //legal notice
-            //legal text
-            //screen saver setting
-            //shutdown reason
-            //shutdown UI
-            
-            //remove
-            //startup
-        }
-
-        private bool IsInteractiveSessionConfigured()
-        {
-            //find out the path for startup process if it is same as current agent location, yes it was configured
-            var regHelper = new WindowsRegistryHelper(HostContext.GetService<IWindowsRegistryManager>());
-            var startupProcessPath = regHelper.GetRegistry(WellKnownRegistries.StartupProcess);
-
-            if(string.IsNullOrEmpty(startupProcessPath))
-            {
-                return false;
-            }
-
-            var expectedStartupProcessPath = Path.Combine(HostContext.GetDirectory(WellKnownDirectory.Bin), "agent.service.exe");
-            return startupProcessPath.Equals(expectedStartupProcessPath, StringComparison.CurrentCultureIgnoreCase);
-        }
-
-=======
->>>>>>> f8c3bcab
+        
         private void ShowAutoLogonWarningIfAlreadyEnabled(WindowsRegistryHelper regHelper, string userName)
         {
             var regValue = regHelper.GetRegistry(WellKnownRegistries.AutoLogon);
@@ -252,7 +268,7 @@
                     _terminal.WriteLine(string.Format(StringUtil.Loc("AutoLogonAlreadyEnabledWarning"), userName));
                 }
             }
-        }
+        }        
 
         //todo: move it to a utility class so that at other places it can be re-used
         private void GetAccountSegments(string account, out string domain, out string user)
