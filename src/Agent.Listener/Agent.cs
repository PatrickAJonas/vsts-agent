--- conflicted
+++ resolved
@@ -119,7 +119,6 @@
                     return Constants.Agent.ReturnCode.TerminatedError;
                 }
 
-<<<<<<< HEAD
                 Trace.Verbose($"Configured as service: '{configuredAsService}'");
 
                 //Get the startup type of the agent i.e., autostartup, service, manualinteractive
@@ -152,15 +151,8 @@
                     }
                 }
 #endif
-
-                return await RunAsync(TokenSource.Token, settings, HostContext.StartupType == StartupType.Service);
-=======
                 // Run the agent interactively or as service
-                Trace.Verbose($"Run as service: '{runAsService}'");
-                return await RunAsync(settings, runAsService);
->>>>>>> e5b083fc
-
-                //}
+                return await RunAsync(settings, HostContext.StartupType == StartupType.Service);
             }
             finally
             {
